#install.packages("randomForest")
#install.packages("ggplot2")
#install.packages("ROCR")
#install.packages("stargazer")
#install.packages("ellipse")
#install.packages("cvTools")

# 1. first run this
library(ggplot2)
library(randomForest)
library(ROCR) 
library(stargazer)
source(file = "R/variables.R")
source(file = "R/utils.R")
source(file = "R/multiplots.R")
source(file = "R/classification.R")
# end 1.

print(sprintf("Current directory is: %s", getwd()))

if(length(list.files(pattern="R")) == 0) {
  print("Cannot find the R directory")
  print("Change to the checkout directory before running this script")
  quit()
}

<<<<<<< HEAD
# The following will run database-related statistics
source(file = "R/dataset-stats.R")
=======
# The following will compute some basic project statistics
#source(file = "R/dataset-stats.R")
>>>>>>> 407c98eb

# Take a random sample of projects to analyze
#print("Sampling projects to analyze")
#set.seed(1)
#smpl <- projectstats[sample(which(
#  (projectstats$language=="Ruby" | projectstats$language=="Java" | projectstats$language=="Scala") & 
#    projectstats$contributors > projectstats$project_members & 
#    projectstats$project_members > 0 & 
#    projectstats$pull_requests > 50), 50, replace = FALSE), ]
#write.table(smpl[,c(1,8)], file = "random-projects.txt", sep = " ", row.names=FALSE, col.names=FALSE)
#system("cat random-projects.txt|tr '/' ' '|tr -d '\"' > foo; mv foo random-projects.txt")

print("Producing the data files...")
# Produce the datafiles
# Those can be run in parallel like so:
# system("bin/all_projects.sh -p 4 -d data projects.txt")
# system("bin/all_projects.sh -p 4 -d data random-projects.txt")

# 2. Load the data from the data files
print("Loading data files..")
dfs <- load.all(dir=data.file.location)

# Add derived columns
dfs <- addcol.merged(dfs)

# Merge all dataframes in a single dataframe
merged <- merge.dataframes(dfs)
# end 2.

# Plot cross-correlation plots for variables in datafiles
columns = c("team_size", "num_commits", "num_comments", "files_changed", "perc_external_contribs", "sloc", "src_churn",
            "test_churn", "commits_on_files_touched", "test_lines_per_1000_lines", "prev_pullreqs", "requester_succ_rate",
            "watchers", "followers")
plot.crosscor(subset(merged, select=columns), "Cross correlation among measured variables")

store.multi(plot.multicor.all_dataframes, dfs, colnames(dfs[[1]]), "multicorrelations")
store.multi(plot.hist.all_dataframes, dfs, c(5:6,8), name="foo")

store.pdf(plot.percentage.merged(dfs), plot.location, "perc-merged.pdf")

projects = c("junit", "puppet", "netty", 
             "akka", "chef", "jekyll", "jenkins", "libgit")
store.pdf(plot.accept.lifetime.freq(dfs, projects), plot.location, "lifetime-freq.pdf")
store.pdf(plot.accept.lifetime.boxplot(dfs, projects), plot.location, "lifetime-boxplot.pdf")

projects = c("akka", "scala", "junit", "scala-ide", "scalaz")
store.pdf(plot.accept.lifetime.freq(dfs, projects), plot.location, "lifetime-scala-freq.pdf")

# Train a model to predict whether a pull request will be merged or not
# a. Load the data

dfs <- load.all(dir=data.file.location)

<|MERGE_RESOLUTION|>--- conflicted
+++ resolved
@@ -24,13 +24,8 @@
   quit()
 }
 
-<<<<<<< HEAD
-# The following will run database-related statistics
-source(file = "R/dataset-stats.R")
-=======
 # The following will compute some basic project statistics
 #source(file = "R/dataset-stats.R")
->>>>>>> 407c98eb
 
 # Take a random sample of projects to analyze
 #print("Sampling projects to analyze")
